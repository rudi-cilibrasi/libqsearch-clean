#include "QSearchTree.hpp"
#include <cmath> 
#include <cassert>
#include <algorithm>

#include "RandTools.hpp"
#include "QSearchNeighborList.hpp"
#include "QSearchFullTree.hpp"
#include "SimpleMatrix.hpp"
#include "QSearchConnectedNode.hpp"

QSearchTree::QSearchTree(QMatrix<double>& dm_init) 
  : dm( dm_init), 
    total_node_count(dm_init.dim * 2 - 2), 
    nodeflags(dm_init.dim * 2 - 2, 0),
    n(dm_init.dim * 2 - 2), 
    dist_calculated(false), 
    must_recalculate_paths(true), 
    spm(dm_init.dim * 2 - 2)
  {
  assert(dm.dim >= 4);

  for(int i = 0; i < dm.dim - 2; i++ ) {
    connect(i, dm.dim + i);
    if (i > 0)
      connect(i + dm.dim-1, i + dm.dim);
  }
  connect(dm.dim - 2, dm.dim);
  connect(dm.dim-1, total_node_count-1);

  for(int i = 0; i < total_node_count; i += 1) {
    if (get_neighbor_count(i) == 1) {
      leaf_placement.push_back( i );
    }
  }
}

QSearchTree::QSearchTree(const QSearchTree& q) : 
  total_node_count(q.total_node_count), 
  must_recalculate_paths(true), 
  dist_calculated(q.dist_calculated),
  score(q.score),
  spm(q.spm),
  f_score_good(false), 
  dist_min(q.dist_min), 
  dist_max(q.dist_max),
  ms(q.ms), 
  n(q.n),
  nodeflags(q.nodeflags),
  leaf_placement(q.leaf_placement),
  dm(q.dm) 
{  
  ms.total_clonings++; 
}

std::unique_ptr< QSearchTree > QSearchTree::find_better_tree(int howManyTries) 
{
    if (!dist_calculated) {
        calc_min_max();
        dist_calculated = 1;
    }
  
  //QSearchTree result;
  int i, totmuts;
  double candscore;
  double best_score;
  double curscore = score_tree();
  std::unique_ptr< QSearchTree > cand, result;
#if QSOPENMP_ENABLED
  if (!g_thread_supported ()) g_thread_init (NULL);
#pragma omp parallel shared(result, curscore) private(i, totmuts, cand, candscore, best_score) firstprivate(howManyTries, dm, clt)
 {
#pragma omp for schedule (dynamic, 1)
#else
  howManyTries = 1;
  do {
#endif
  for (i = 0; i < howManyTries; i += 1) {
    cand.reset( new QSearchTree( *this ) );
     
    //qsearch_tree_complex_mutation(cand);
    QSearchFullTree tree(*cand);

    // perform node_count swaps, keep track of best
    best_score = tree.raw_score;
    totmuts = tree.node_count;//qsearch_tree_get_mutation_distribution_sample(clt);
    
    int j;
     
    for (j = 0; j < totmuts; ++j) {
        double beta = 1.0; // set to 0.0 to mimick random behaviour. This behaviour is a metropolis markov chain
         
        unsigned int p1, p2;
        tree.random_pair(p1, p2);

        double cur = tree.raw_score;

        if ( rand_int(0, 2) < 2) { 
            
            tree.swap_nodes(p1, p2);
            
            if (tree.raw_score <= best_score || fabs(tree.raw_score - best_score) < 1e-6) { 
                cand = tree.to_searchtree();
                best_score = tree.raw_score;
                //printf("Score improved from %f to %f, raw: %f \n", curscore, cand->score, tree.raw_score);
            }

            // calculate acceptance
            double now = tree.raw_score;
            if (drand48() >= exp(beta * (cur-now) )) { // reject
                tree.swap_nodes(p1, p2);
            } 

        } else { // transfer tree
            
            int interior = tree.move_to(p1, p2);
            assert(interior != p2);
             
            int sibling = tree.find_sibling(p1, p2);
           
            // move entire subtree containing p1 and sibling in the place of p2 
            tree.swap_nodes(interior, p2);
            
            if (tree.raw_score <= best_score || fabs(tree.raw_score - best_score) < 1e-6) { 
                cand = tree.to_searchtree();
                best_score = tree.raw_score;
                //printf("Score improved from %f to %f, raw: %f \n", curscore, cand->score, tree.raw_score);
            }
            
            // swap the sibling back in its original place (making 'node' a sibling of 'p2'
            tree.swap_nodes(sibling, p2);
           
            // postcondition: 
            assert( tree.find_sibling(p1, sibling) == p2);

            if (tree.raw_score <= best_score || fabs(tree.raw_score - best_score) < 1e-6) { 
                cand = tree.to_searchtree();
                best_score = tree.raw_score;
                //printf("Score improved from %f to %f, raw: %f \n", curscore, cand->score, tree.raw_score);
            }
            
            // calculate acceptance
            double now = tree.raw_score;
            if (drand48() >= exp(beta*(cur-now) )) { // reject
                tree.swap_nodes(sibling, p2);
                tree.swap_nodes(interior, p2);
            } 
        }
    }
    
    //tree.to_searchtree(cand);
    //qsearch_free_fulltree(tree);
    
    //cand->f_score_good = 0;
    //double org = cand->score;
    candscore  = cand->score_tree();
    
    //if (fabs(org-cand->score) > 1e-6) {
    //    printf("Error, score should be %f, was %f\n", cand->score, org);
    //    exit(0);
    //}

    if (candscore <= curscore) {
      cand.reset();
      continue;
    }
#if QSOPENMP_ENABLED
#pragma omp critical
#endif
    if (candscore > curscore) {
      if (result)
      result.reset();
      std::swap(result,cand);
      curscore = candscore;
      std::cout << "Got better score " << curscore << std::endl;
    }
    else
      cand.reset();
    }
#if QSOPENMP_ENABLED
}
#else
  } while (0);
#endif
  return result;
}

unsigned int QSearchTree::get_leaf_node_count()
{
  return (total_node_count+2)/2;
}

unsigned int QSearchTree::get_kernel_node_count()
{
  return (total_node_count-2)/2;
}

// possibly return unique pointer? call by reference?
QMatrix< unsigned int> QSearchTree::get_adjacency_matrix()
{
  QMatrix<unsigned int> m(total_node_count);
  int i, j;
  for (i = 0; i < total_node_count; i++) {
    for (j = i+1; j < total_node_count; j++) {
      assert( j < total_node_count );
      int b = is_connected( i, j) ? 1 : 0;
      m[i][j] = b;
      m[j][i] = b;
    }
  }
  return m;
}

void QSearchTree::calc_min_max() {
    dist_min = 0;
    dist_max = 0;
    for (int i = 0; i < leaf_placement.size(); i += 1)
        for (int j = i+1; j < leaf_placement.size(); j += 1)
            for (int k = j+1; k < leaf_placement.size(); k += 1)
                for (int l = k+1; l < leaf_placement.size(); l += 1) {
                    double c1, c2, c3;
                    c1 = dm[i][j] + dm[k][l];
                    c2 = dm[i][k] + dm[j][l];
                    c3 = dm[i][l] + dm[j][k];
 
                    dist_min += std::min( { c1, c2, c3 } ); dist_max += std::max( { c1, c2, c3 } );
                }
    // wheee!!
}

bool QSearchTree::is_connected(const unsigned int& a, const unsigned int& b) 
{
  // std::cout << "QSearchTree::is_connected() - a = " << a << " b = " << b << "\n";
  assert(a >= 0 && b >= 0 && a < total_node_count && b < total_node_count);
  if (a == b) return false;
<<<<<<< HEAD
  return a > b ?  n[b].has_neighbor(a) : n[a].has_neighbor(b); // backwards? fixed
=======
  return a < b ? n[a].has_neighbor(b) : n[b].has_neighbor(a); // backwards?
>>>>>>> 1fe3c7d4
}

bool QSearchTree::is_standard_tree()
{
  for (unsigned int i = 0; i < total_node_count; i++) {
    unsigned int nc = get_neighbor_count(i);
    if (nc != 1 && nc != 3)
      return false;
  }
  return true;
}

unsigned int QSearchTree::get_neighbor_count(const unsigned int& a) {
  int acc = 0;
  assert( a < total_node_count );
  for (unsigned int i = 0; i < total_node_count; i++)
    if (is_connected(i, a))
      acc += 1;
  return acc;
}

void QSearchTree::connect(const unsigned int& a, const unsigned int& b)
{
  //std::cout << "QSearchTree::connect() - a = " << a << " b = " << b << "\n";
  assert( a < total_node_count );
  assert( b < total_node_count );
  assert(is_connected(a,b) == false);
  assert(a != b);
  if (a < b)
    n[a].add_neighbor(b);
  else
    n[b].add_neighbor(a);
  must_recalculate_paths = true;
  f_score_good = false;
}

void QSearchTree::disconnect(const unsigned int& a, const unsigned int& b)
{
  assert(is_connected(a,b) == true);
  assert(a != b);
  if (a < b)
    n[a].remove_neighbor(b);
  else
    n[b].remove_neighbor(a);
  must_recalculate_paths = true;
  f_score_good = false;
}

// changed to call by reference
void QSearchTree::find_path(NodeList& result, unsigned int a, unsigned int b) {
  find_path_fast(result, a, b);
}

// changed argument order
void QSearchTree::find_path_fast(NodeList& result, unsigned int a, unsigned int b)
{
  result.clear();
  assert(a >= 0 && b >= 0 && a < total_node_count && b < total_node_count);
  freshen_spm();
  
  int step_counter = -1;
  for (;;) {    
    result.push_back(a);
    step_counter += 1;
    if (step_counter > total_node_count)
      break;
    if (a == b)
      break;
    a = spm[b][a];
  }
  std::cout << "QSearchTree::find_path_fast() - result ";
  for(auto r : result) std::cout << r << " ";
  std::cout <<  "\n";
  if (a != b)
    std::cout << "Error, broken path from " << a << " to " << b << " for tree.\n";
}

unsigned int QSearchTree::find_path_length(unsigned int& a, unsigned int& b)
{
  find_path_fast(p1, a, b);
  return p1.size();
}

void QSearchTree::freshen_spm()
{
  //guint32 target;
  if (!must_recalculate_paths)
    return;
  must_recalculate_paths = 0;
  assert(total_node_count > 1);
  //for (target = 0; target < total_node_count; target += 1)
  //  qsearch_calculate_spm_for(clt, nodeflags, target);

  QSearchConnectedNodeMap map(*this);
    
  int i,j;
  for (i=0;i<total_node_count;++i) {  
      auto& spm_connect = spm[i];
      for (j=0;j<total_node_count; ++j) {
         if (j==i) continue;
         // path from j to i
         spm_connect[j] = map[j].connections[ (int) map[j].node_branch[i] ]; 
      }
  }
}

bool QSearchTree::is_consistent_quartet(unsigned int &a, unsigned int &b, unsigned int &c, unsigned int &d)
{
  assert( a < total_node_count );
  assert( b < total_node_count );
  assert( c < total_node_count );
  assert( d < total_node_count );

  assert(get_neighbor_count(a) == 1);
  assert(get_neighbor_count(b) == 1);
  assert(get_neighbor_count(c) == 1);
  assert(get_neighbor_count(d) == 1);
  
  for( auto flag : nodeflags) flag &= ~NODE_FLAG_QUARTETINT;
  find_path_fast(p1, a, b);
  for( auto node : p1 ) nodeflags[node] |= NODE_FLAG_QUARTETINT;
  find_path_fast(p2, c, d);
  for( auto node : p2 ) if( nodeflags[node] & NODE_FLAG_QUARTETINT) return false;
  return true;
}

unsigned int QSearchTree::get_random_node(const node_type& what_kind)
{
  unsigned int result;
  unsigned int n;
  std::cout << "QSearchTree::get_random_node()\n";
  assert(what_kind == NODE_TYPE_LEAF || what_kind == NODE_TYPE_KERNEL ||
           what_kind == NODE_TYPE_ALL);
  do {
    result = rand_int(0, total_node_count - 1);
    std::cout << "result = " << result;
    n = get_neighbor_count(result);
    std::cout << " n = " << n << "\n";
  } while ((what_kind & (n == 1 ? NODE_TYPE_LEAF : NODE_TYPE_KERNEL)) == 0);
  return result;
}

unsigned int QSearchTree::get_random_node_but_not(const node_type& what_kind, const unsigned int& but_not)
{
  std::cout << "QSearchTree::get_random_node_but_not() but_not = " << but_not << "\n";
  unsigned int result;
  do {
    result = get_random_node(what_kind);
    std::cout << "result = " << result << "\n";
  } while (result == but_not);
  return result;
}

unsigned int QSearchTree::get_random_neighbor(const unsigned int& who)
{
  unsigned int result;
  NodeList neighbors;
  get_neighbors(neighbors, who);
  result = neighbors[ rand_int( 0, neighbors.size() - 1 ) ];
  return result;
}

void QSearchTree::get_neighbors(NodeList& neighbors, const unsigned int &who) {
  neighbors.clear();
  for (int i = 0; i < total_node_count; i++) 
    if (is_connected(i, who)) neighbors.push_back(i);
}

bool QSearchTree::is_valid_tree()
{
  unsigned int i, j;
  assert(total_node_count > 3);
  for (i = 0; i < leaf_placement.size(); i++) 
    { if( get_neighbor_count(leaf_placement[i] != 1 ) ) return false; }

  for (i = 0; i < total_node_count; i += 1) {
    int nc = get_neighbor_count(i);
    if (nc != 1 && nc != 3)
      return false;
  }

  for (i = 0; i < total_node_count; i++)
    for (j = 0; j < total_node_count; j += 1) {
      int pl1 = find_path_length(i, j);
      int pl2 = find_path_length(j, i);
      if (pl1 != pl2)
        return false;
      if (pl1 < 1 || pl1 > total_node_count)
        return false;
    }
  return true;
}

void QSearchTree::complex_mutation()
{
  ms.last_simple_mutations = 0;
  int totmuts = get_mutation_distribution_sample();
  for (int i = 0; i < totmuts; i += 1)
    simple_mutation();
  ms.total_simple_mutations += ms.last_simple_mutations;
  ms.total_complex_mutations += 1;
}

int QSearchTree::get_mutation_distribution_sample()
{
  const int MAXMUT = 80;
  std::vector<int> p;

  for (int i = 0; i < MAXMUT; i++) {
    double k = i + 4; /* to make single-mutations somewhat less common */
    p.push_back((int)(1000000.0 / (k * (log(k) / log(2.0)) * (log(k)/log(2.0)))));
  }
  std::default_random_engine generator;
  std::discrete_distribution<> d(p.begin(),p.end());
  return d(generator)+1;
}

void QSearchTree::simple_mutation()
{
  bool hm = false;
  int i;
  do {
    i = rand_int(0,2);
    std::cout << "simple mutation type " << i << "\n";
    switch (i) {
      case 0: simple_mutation_leaf_swap(); hm = true; break;
      case 1: if (can_subtree_transfer()) { simple_mutation_subtree_transfer(); hm = true; } break;
      case 2: if (can_subtree_interchange()) { simple_mutation_subtree_interchange(); hm = true; } break;
    }
  } while (!hm);
}

void QSearchTree::simple_mutation_leaf_swap()
{
  unsigned int l1, l2;
  l1 = get_random_node(NODE_TYPE_LEAF);
  l2 = get_random_node_but_not(NODE_TYPE_LEAF, l1);
  std::swap( leaf_placement[l1], leaf_placement[l2] );
  f_score_good = false;
  ms.last_simple_mutations += 1;
}

void QSearchTree::simple_mutation_subtree_transfer()
{
  assert(can_subtree_transfer());
  unsigned int k1, k2, i1, m1, m2, m3;
  do {
    k1 = get_random_node(NODE_TYPE_ALL);
    k2 = get_random_node_but_not(NODE_TYPE_KERNEL, k1);
  } while (find_path_length(k1, k2) <= 2);
  NodeList path, neighbors; 
  find_path(path, k1, k2);
  i1 = path[1];
  disconnect(k1, i1);
  get_neighbors(neighbors, i1);
  do {
    m3 = get_random_neighbor(k2);
  } while (m3 == path[path.size()-2]);
  m1 = neighbors[0];
  m2 = neighbors[1];
  disconnect(m1, i1);
  disconnect(m2, i1);
  disconnect(m3, k2);
  connect(m1, m2);
  connect(k2, i1);
  connect(m3, i1);
  connect(k1, i1);
  ms.last_simple_mutations += 1;
}

void QSearchTree::simple_mutation_subtree_interchange()
{
  unsigned int k1, k2, n1, n2;
  assert(can_subtree_interchange());
  do {
    k1 = get_random_node(NODE_TYPE_KERNEL);
    k2 = get_random_node_but_not(NODE_TYPE_KERNEL, k1);
  } while (find_path_length(k1, k2) <= 3);
  NodeList path; 
  find_path(path, k1, k2);
  n1 = path[1];
  n2 = path[path.size()-2];
  disconnect(n1, k1);
  disconnect(n2, k2);
  connect(n1, k2);
  connect(n2, k1);
  ms.last_simple_mutations += 1;
}

bool QSearchTree::can_subtree_transfer()
{
  return (total_node_count >= 9);
}

bool QSearchTree::can_subtree_interchange()
{
  return (total_node_count >= 11);
}

void QSearchTree::walk_tree(NodeList& result, const unsigned int& fromwhere, bool f_bfs)
{
  result.clear();
  NodeList todo;
  unsigned int d = 0, s = total_node_count, v = fromwhere;
  todo.push_back(v);
  for (unsigned int i = 0; i < s; i += 1) nodeflags[i] &= ~NODE_FLAG_ISWALKED;
  while (d < s) {
    assert(todo.size() > 0);
    int remind = (f_bfs ? 0 : (todo.size()-1));
    unsigned int nextguy = todo[remind];
    todo.erase(todo.begin()+remind);
    result.push_back(nextguy);
    nodeflags[nextguy] |= NODE_FLAG_ISWALKED;
    d += 1;
    NodeList nlist;
    get_neighbors(nlist, nextguy);
    if (nlist.size() == 3 && ((nodeflags[nextguy] & NODE_FLAG_ISFLIPPED) != 0))
      { std::reverse(nlist.begin(), nlist.end()); }

    for (int i = 0; i < nlist.size(); i++) {
      if (nodeflags[nlist[i]] & NODE_FLAG_ISWALKED)
        continue;
      todo.push_back(v);
    }
  }
}

  void QSearchTree::walk_tree_bfs(NodeList& result, const unsigned int& fromwhere)
{
  walk_tree(result, fromwhere, true);
}

  void QSearchTree::walk_tree_dfs(NodeList& result, const unsigned int& fromwhere)
{
  walk_tree(result, fromwhere, false);
}

double QSearchTree::calculate_order_cost()
{
  int i;
  double acc = 0.0;
  NodeList res, bres; 
  flipped_node_order(bres);
  for (i = 0; i < bres.size(); i += 1) {
    unsigned int a;
    a = bres[i];
    if (get_neighbor_count(a) != 1)
      continue;
    a = get_column_number(a);
    res.push_back(a);
  }
  for (i = 0; i < res.size(); i += 1) {
    double c;
    unsigned int a = res[i];
    unsigned int b = res[(i+1)%(res.size())];
    c = dm[a][b] + dm[b][a];
    acc += c;
  }
  return acc;
}

unsigned int QSearchTree::get_column_number(const unsigned int& nodenum)
{
  for (unsigned int i = 0; i < leaf_placement.size(); i += 1)
    if (leaf_placement[i] == nodenum)
      return i;
  std::cout << "QSearchTree::get_column_number - Bad column number" << nodenum << "\n";
  return 0;
}

void QSearchTree::mutate_order_simple()
{
  int k = get_random_node(NODE_TYPE_KERNEL);
  nodeflags[k] ^= NODE_FLAG_ISFLIPPED;
  //  printf("made node %d flip with %d neighbors\n", k, get_neighbor_count(k));
  ms.last_order_simple_mutations += 1;
}

void QSearchTree::mutate_order_complex()
{
  ms.last_order_simple_mutations = 0;
  do {
    mutate_order_simple();
  } while (fair_coin());
  ms.total_order_simple_mutations += ms.last_order_simple_mutations;
  ms.total_order_complex_mutations += 1;
}

void QSearchTree::flipped_node_order(NodeList& nodes)  
{
  walk_tree_dfs(nodes, 0);
}

/* Returns true if every node has exactly 1 or 3 neighbors */
bool QSearchTree::is_tree_ternary()
{
  for (int i = 0; i < total_node_count; i++) {
    int nc = get_neighbor_count(i);
    if (nc != 1 && nc != 3)
      return false;
  }
  return true;
}

/* Sets the "connectedness" state (true or false) between nodes a and b and
 * returns the old connectedness status that was overwritten.
 */
bool QSearchTree::set_connected(const unsigned int& a, const unsigned int& b, bool newconstate)
{
  assert(a >= 0 && b >= 0 && a < total_node_count && b < total_node_count);
  if (a == b)
    return false;
  bool oldconstate = is_connected(b, a);
  if (oldconstate != newconstate) {
    if (newconstate)
      connect(a, b);
    else
      disconnect(a, b);
  }
  return oldconstate;
}

void QSearchTree::clear_all_connections()
{
  for (unsigned int i = 0; i < total_node_count; i += 1)
    for (unsigned int j = i+1; j < total_node_count; j += 1)
      set_connected(j, i, false);
}

// deferred
/*
gdouble QSearchTree::read_from_dot(GString *treedot, LabeledMatrix *lm)
{
  gchar **lines, *cur, *str;
  const gchar *scoreprefix = "label=\"S(T)=";
  lines = g_strsplit(treedot->str, "\n", 0);
  int i;
  double score;
  gboolean gotscore = false;
  clear_all_connections();
  for (i = 0; (cur = lines[i]) != NULL; i += 1) {
    unsigned int a, b;
    if (g_str_has_prefix(cur, scoreprefix)) {
      str = cur + strlen(scoreprefix);
      strtok(str, "\"");
      score = atof(str);
      gotscore = true;
      continue;
    }
    if (strlen(cur) < 3)
      continue;
    if (strstr(cur, "label") || strstr(cur, "dotted") || strstr(cur, "graph"))
      continue;
    sscanf(cur, "%d -- %d", &a, &b);
    connect(b, a);
  }
  for (i = 0; (cur = lines[i]) != NULL; i += 1)
    free(cur);
  free(lines);
  flatten_leafperm();
  if (is_tree_ternary())
    return gotscore ? score : -2.0;
  else
    return -1.0;
}
*/

double QSearchTree::score_tree()
{
    if (!dist_calculated) {
        calc_min_max();
        dist_calculated = true;
    }

  if (f_score_good)
    return score;
  unsigned int i, j, k, l;
  double acc = 0.0;
  double amin=0, amax=0;

  // assert matrix values are nonnegative
  for(auto v : dm.m) for(auto w : v) assert(w >= 0.0);  
    //freshen_spm();
    
    //struct timespec start_time;
    //struct timespec end_time;
    //clockid_t clockid = CLOCK_REALTIME; 
    //clock_gettime(clockid, &start_time);
    

#ifdef SKIP_ORIGINAL
if(0) // will skip loop
#endif

  for (i = 0; i < leaf_placement.size(); i += 1)
    for (j = i+1; j < leaf_placement.size(); j += 1)
      for (k = j+1; k < leaf_placement.size(); k += 1)
        for (l = k+1; l < leaf_placement.size(); l += 1) {
          unsigned int ni = leaf_placement[i];
          unsigned int nj = leaf_placement[j];
          unsigned int nk = leaf_placement[k];
          unsigned int nl = leaf_placement[l];
          bool x1, x2;
          double c1, c2, c3;
          c1  = dm[i][j] + dm[k][l];
          c2  = dm[i][k] + dm[j][l];
          c3  = dm[i][l] + dm[j][k];
          /*minscore = c1; maxscore = c1;
          if (c2 < minscore) minscore = c2;
          if (c3 < minscore) minscore = c3;
          if (c2 > maxscore) maxscore = c2;
          if (c3 > maxscore) maxscore = c3;
          amin += minscore; amax += maxscore;*/
          x1 = is_consistent_quartet(ni,nj,nk,nl);
          if (x1) { acc += c1; continue; }
          x2 = is_consistent_quartet(ni,nk,nj,nl);
          if (x2) { acc += c2; continue; }
#ifdef G_DISABLE_ASSERT
          acc += c3; continue;
#else
          bool x3 = is_consistent_quartet(ni,nl,nj,nk);
          if (x3)
            acc += c3;
          else {
            std::cout << "QSearchTree::score_tree() - Error in program logic: no consistent quartets for \n";
            std::cout << ni << " " << nj << " " << nk << " " << nl << " yielded " << x1 << " " << x2 << " " << x3 << "\n";
          }
#endif
        }

  //long nanos_per_second = 1000000000L;
  //clock_gettime(clockid, &end_time);
  //int nanos1 = ((end_time.tv_sec - start_time.tv_sec) * nanos_per_second + end_time.tv_nsec - start_time.tv_nsec);
  //start_time = end_time;
    
   //qsearch_optimize_tree(dm);
   static int nEvals = 0;
   if (++nEvals % 10 == 0) { printf("Evals: %d\r", nEvals); fflush(stdout); }
   
   double score2 = score_tree_fast_v2();
  //clock_gettime(clockid, &end_time);
  int inOrder = 0;

  if (inOrder) {  
      QMatrix<double> dm2(dm.dim);
      for (i=0; i < dm.dim; ++i) {
          for (j=0;j<dm.dim;++j) {
            dm2[leaf_placement[i]][leaf_placement[j]] = dm[i][j];
          }
      }
      QSearchFullTree tree(*this);
      tree.dm = dm2;
      printf("Raw scores %f %f\n", score2, tree.raw_score);
      exit(0);
  }
        
  //int nanos2 = ((end_time.tv_sec - start_time.tv_sec) * nanos_per_second + end_time.tv_nsec - start_time.tv_nsec);

#ifdef SKIP_ORIGINAL
    acc = score2;
#endif
  
  double ERRTOL = 1.0e-6;  // ERRTOL undefined in C version repository. 
  amin = dist_min; amax=dist_max;
  assert(amax >= amin - ERRTOL);
  assert(acc >= amin - ERRTOL);
  assert(acc <= amax + ERRTOL);
  score = (amax-acc)/(amax-amin);
  f_score_good = true;
  assert(score >= 0.0);
  assert(score <= 1.0);

    /*static double best_score = 0;
    if (0 && score > best_score) {
        printf("Old score: %f\n", score); 
        double oscore = qsearch_optimize_tree(dm);
        best_score = score;
        if (oscore > best_score) best_score = oscore;
        
    }*/

   //printf("Optimized score = %f\n", score);
    //printf("nanos org = %d nanos new = %d speedup factor = %f \n", nanos1, nanos2, (double)nanos1/(double)nanos2);
    //printf("Score: %f %f\n", acc, score2);

    if (fabs(score2-acc) > 1e-6) {
        
        fprintf(stderr, "Error, score should be %f, was %f\n", acc, score2);
            
        exit(EXIT_FAILURE);
    }

  return score;
}

double QSearchTree::score_tree_fast_v2() {
  QSearchConnectedNodeMap map(*this);
  
  // run over all pairs
  int node_count = total_node_count;
  int leaf_count = (node_count + 2)/2;
  int i,j;

  double sum = 0.0;
  
  /* loop over internal nodes. As we have know where leafs are, we can now, for each internal node
    * calculate the number of consistent pairs that participate in the sum
    *
    * Suppose we have 8 leafs, and an internal node structured as:
    *
    * branch1 points to leafs 0 3 6 7
    * branch2 points to leafs 2 5
    * branch3 points to leafs 1 4
    *
    * We can, for each branch, calculate the distances that needs to be added to the overall sum 
    *
    * for branch1, we can calculate that there are 6 pairs that are embedded in the tree that form quartets 
    * with all pairs from branch2 and branch3. Thus npairs = 6, and we compute:
    *
    * sum += 6 * ( d(2,1) + d(2,4) + d(5,1) + d(5, 4) )
    *
    * We do not calculate d(2,5), nor d(1,4), as these pairs are taken care of by the internal nodes that
    * split them in different branches
    *
    * By doing the same for branch2 and branch 4, we achieve an overall n^3 algorithm. 
    *
    */
  
  std::vector< std::vector< long long > > tmpmat( node_count, std::vector< long long >(leaf_count * leaf_count));

  int node;
  int branch, n, npairs, first, second, ni, nj;
{
#if QSOPENMP_ENABLED
#pragma omp parallel for shared(tmpmat) schedule(dynamic,CHUNKSIZE) private(branch,n,npairs,first,second,i,ni,j,nj)
#endif
    for (node = leaf_count; node < node_count; ++node) {
        for (branch = 0; branch < 3; ++branch) {
            n = map[node].leaf_count[branch];
            
            if (n > 1) { // we need to accumulate the data for all pairs
                npairs = n * (n-1) / 2; // number of pairs
                
                first = (3 + branch - 1) % 3;
                second = (branch + 1) % 3;
                
//                double sumdistance = 0;
                 
                for (i = 0; i < leaf_count; ++i) {
                    
                    ni = leaf_placement[i];
                    if (map[node].node_branch[ni] != first) continue; // this leaf is in the wrong branch
                    
                    for (j = 0; j < leaf_count; ++j) {
                        nj = leaf_placement[j];
                        if ( map[node].node_branch[nj] != second) continue; // this leaf is in the wrong branch
                        
                        tmpmat[node][i + leaf_count*j] += npairs;
                        //double dist  = dm[i][j];
                        //sumdistance += dist;
                    }
                }
                
                //sum += npairs * sumdistance;
            }
        }
    }
}
    
    sum = 0;
    for (node = leaf_count; node < node_count; ++node) {
    for (i = 0; i < leaf_count; ++i) {
        for (j = 0; j < leaf_count; ++j) {
            sum += tmpmat[node][i + j*leaf_count] * dm[i][j];
        }
    }
    }
  return sum;
}

/* Deferred
GString *qsearch_tree_to_dot(const QLabeledTree *tree) {
  char *str;
  int i, j;
  gboolean show_details =
          qsearch_maketree_get_dot_show_details(qsearch_maketree_top());
  gboolean show_ring =
          qsearch_maketree_get_dot_show_ring(qsearch_maketree_top());
  GString *r = g_string_new("");
  str = g_strdup_printf("graph \"%s\" {\n",
          qsearch_maketree_get_dot_title(qsearch_maketree_top()));
  g_string_append(r, str); g_free(str);
  if (show_details) {
    str = g_strdup_printf("label=\"S(T)=%f\";\n", qsearch_tree_score_tree(tree->qs, tree->mat));
    g_string_append(r, str); g_free(str);
  }
  for (i = 0; i < tree->qs->total_node_count; i += 1) {
    int nodenum = i;
    if (qsearch_tree_get_neighbor_count(tree->qs, nodenum) == 1)
      nodenum = qsearch_tree_get_column_number(tree->qs, nodenum);
    str = g_strdup_printf("%d [label=\"%s\"];\n", nodenum, tree->labels[i]);
    g_string_append(r, str); g_free(str);
  }
  for (i = 0; i < tree->qs->total_node_count; i += 1) {
    int nodenumi = i;
    if (qsearch_tree_get_neighbor_count(tree->qs, nodenumi) == 1)
      nodenumi = qsearch_tree_get_column_number(tree->qs, nodenumi);
    for (j = i+1; j < tree->qs->total_node_count; j += 1) {
      int nodenumj = j;
      if (qsearch_tree_get_neighbor_count(tree->qs, nodenumj) == 1)
        nodenumj = qsearch_tree_get_column_number(tree->qs, nodenumj);
      if (qsearch_tree_is_connected(tree->qs,i,j)) {
        str = g_strdup_printf("%d -- %d [weight=\"2\"];\n", nodenumi, nodenumj);
        g_string_append(r, str); g_free(str);
      }
    }
  }
  GArray *lcirc = qsearch_tree_walk_filtered(tree->qs, 0, NODE_TYPE_LEAF);
  int qq=tree->qs->total_node_count+10000;
  for (i = 0; i < lcirc->len; i += 1) {
    int n1 = g_array_index(lcirc, guint32, i);
    int n2 = g_array_index(lcirc, guint32, (i+1)%(lcirc->len));
    int c1, c2;
    double dist = gsl_matrix_get(tree->mat,
            c1=qsearch_tree_get_column_number(tree->qs, n1),
            c2=qsearch_tree_get_column_number(tree->qs, n2));
    str = g_strdup_printf("%d -- %d [style=\"dotted\"%s];\n",c1,qq,show_ring?"":",color=\"white\"");
    g_string_append(r, str); g_free(str);
    str = g_strdup_printf("%d -- %d [style=\"dotted\"%s];\n",c2,qq,show_ring?"":",color=\"white\"");
    g_string_append(r, str); g_free(str);
    if (show_ring)
      str = g_strdup_printf("%d [label=\"%03.3f\",color=\"white\"];\n",qq,dist);
    else
      str = g_strdup_printf("%d [label=\"\",color=\"white\"];\n",qq);
    g_string_append(r, str); g_free(str);
    qq += 1;
  }
  g_string_append(r, "}\n");
  return r;
}
*/<|MERGE_RESOLUTION|>--- conflicted
+++ resolved
@@ -233,11 +233,7 @@
   // std::cout << "QSearchTree::is_connected() - a = " << a << " b = " << b << "\n";
   assert(a >= 0 && b >= 0 && a < total_node_count && b < total_node_count);
   if (a == b) return false;
-<<<<<<< HEAD
   return a > b ?  n[b].has_neighbor(a) : n[a].has_neighbor(b); // backwards? fixed
-=======
-  return a < b ? n[a].has_neighbor(b) : n[b].has_neighbor(a); // backwards?
->>>>>>> 1fe3c7d4
 }
 
 bool QSearchTree::is_standard_tree()
