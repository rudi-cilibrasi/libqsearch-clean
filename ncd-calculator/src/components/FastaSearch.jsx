--- conflicted
+++ resolved
@@ -1,441 +1,8 @@
 import ListEditor from "./ListEditor.jsx";
 import {FileDrop} from "./FileDrop.jsx";
 
-<<<<<<< HEAD
-export const FastaSearch = () => {
-    const MAX_IDS_FETCH = 40;
-    const [ncdMatrix, setNcdMatrix] = useState([]);
-    const [labels, setLabels] = useState([]);
-    const [hasMatrix, setHasMatrix] = useState(false);
-    const [ncdWorker, setNcdWorker] = useState(null);
-    const [errorMsg, setErrorMsg] = useState("");
-    const [confirmedSearchTerm, setConfirmedSearchTerm] = useState("");
-    const [executionTime, setExecutionTime] = useState(performance.now());
-    const qSearchWorkerRef = useRef(null);
-    const [qSearchTreeResult, setQSearchTreeResult] = useState(null);
-    const [labelMap, setLabelMap] = useState(new Map());
-    const labelMapRef = useRef(labelMap);
 
-
-    useEffect(() => {
-        initCache();
-        runNCDWorker();
-        qSearchWorkerRef.current = new QSearchWorker();
-        qSearchWorkerRef.current.onmessage = handleQsearchMessage;
-    }, []);
-
-    const handleFastaData = (data, fileNames, sequences) => {
-        const parsed = parseFasta(data, fileNames);
-        const map = new Map();
-        if (fileNames) {
-            const map = {
-                displayLabels: [],
-                accessions: [],
-            }
-            for (let i = 0; i < parsed.contents.length; i++) {
-                map.displayLabels.push(fileNames[i]);
-                map.accessions.push(parsed.labels[i]);
-            }
-            const labelMap = getLabelMap(map);
-            setLabelMap(labelMap);
-            labelMapRef.current = labelMap;
-        }
-        ncdWorker.postMessage({
-            labels: parsed.labels,
-            contents: parsed.contents,
-        });
-    };
-
-    const displayNcdMatrix = (response) => {
-        const {labels, ncdMatrix} = response;
-        let displayNames = [];
-        for (let i = 0; i < labels.length; i++) {
-            displayNames.push(labelMapRef.current.get(labels[i]));
-        }
-        displayNames = displayNames.filter(d => d != null).length === 0 ? labels : displayNames;
-        setLabels(displayNames);
-        setNcdMatrix(ncdMatrix);
-        setHasMatrix(true);
-        setErrorMsg("");
-        qSearchWorkerRef.current.postMessage({
-            action: "processNcdMatrix",
-            labels,
-            ncdMatrix,
-        });
-    };
-
-    const runNCDWorker = () => {
-        const blob = new Blob([workerCode], {type: "application/javascript"});
-        const workerURL = URL.createObjectURL(blob);
-        const worker = new Worker(workerURL);
-        worker.onmessage = function (e) {
-            const message = e.data;
-            console.log('receive worker message: ' + JSON.stringify(message));
-            if (message.type === "progress") {
-            } else if (message.type === "result") {
-                if (
-                    !message ||
-                    message.labels.length === 0 ||
-                    message.ncdMatrix.length === 0
-                ) {
-                    setErrorMsg("no result");
-                    resetDisplay();
-                } else {
-                    displayNcdMatrix(message);
-                }
-                setExecutionTime((prev) => {
-                    return performance.now() - prev;
-                });
-            }
-        };
-        setNcdWorker(worker);
-    };
-
-    const getLabelMap = (projectedInput) => {
-        let map = new Map();
-        const accessions = projectedInput.accessions;
-        const labels = projectedInput.displayLabels;
-        for (let i = 0; i < accessions.length; i++) {
-            map.set(accessions[i], labels[i]);
-        }
-        return map;
-    };
-
-    const emptySearchTerms = (searchTerms) => {
-        return !searchTerms || searchTerms.length === 0;
-    }
-
-
-    const performSearch = async (searchTerms, projectionOptions, apiKey) => {
-        if (emptySearchTerms(searchTerms)) {
-            return;
-        }
-        searchTerms = searchTerms.map(term => term.toLowerCase().trim());
-        const accessionToSearchTerm = new Map();
-        const results = [];
-        for (let i = 0; i < searchTerms.length; i++) {
-            const rs = await getSearchResult(searchTerms[i], apiKey);
-            if (rs.contents.length !== 0) {
-                results.push(rs);
-                for (let j = 0; j < rs.accessions.length; j++) {
-                    accessionToSearchTerm.set(rs.accessions[j], searchTerms[i]);
-                }
-            }
-        }
-        if (results.length === 0) {
-            setErrorMsg("no result");
-            setNcdMatrix([]);
-            setLabels([]);
-            labelMapRef.current = new Map();
-            setLabelMap(new Map());
-            setHasMatrix(false);
-            setQSearchTreeResult([]);
-        } else {
-            const hitAccessions = new Set();
-            const missAccessions = new Set();
-            const accessionToSequence = new Map();
-            const accessions = [];
-            for (let i = 0; i < results.length; i++) {
-                if (results[i].cacheHit) {
-                    for (let j = 0; j < results[i].accessions.length; j++) {
-                        const rs = results[i];
-                        const accession = rs.accessions[j];
-                        if (!rs.contents[j] || rs.contents[j].trim() === '') {
-                            missAccessions.add(rs.accessions[j]);
-                        } else {
-                            hitAccessions.add(rs.accessions[j]);
-                            accessionToSequence.set(rs.accessions[j], {
-                                content: rs.contents[j],
-                                label: rs.labels[j],
-                                commonName: rs.commonNames[j],
-                                scientificName: rs.scientificNames[j],
-                                accession: rs.accessions[j]
-                            })
-                        }
-                        accessions.push(accession);
-                    }
-                } else {
-                    for (let j = 0; j < results[i].accessions.length; j++) {
-                        missAccessions.add(results[i].accessions[j]);
-                        accessions.push(results[i].accessions[j]);
-                    }
-                }
-            }
-            if (missAccessions.size !== 0) {
-                const missedSequences = await getFastaSequence(Array.from(missAccessions), apiKey);
-                const accessionSeqToCache = {
-                    accessions: [],
-                    contents: []
-                }
-                for (let i = 0; i < missedSequences.accessions.length; i++) {
-                    accessionToSequence.set(missedSequences.accessions[i], {
-                        content: missedSequences.contents[i],
-                        label: missedSequences.labels[i],
-                        commonName: missedSequences.commonNames[i],
-                        scientificName: missedSequences.scientificNames[i],
-                        accession: missedSequences.accessions[i]
-                    });
-                    const searchTerm = accessionToSearchTerm.get(missedSequences.accessions[i]);
-                    cacheSearchTermAccessions(searchTerm, {
-                        accessions: [missedSequences.accessions[i]],
-                        labels: [missedSequences.labels[i]],
-                        commonNames: [missedSequences.commonNames[i]],
-                        scientificNames: [missedSequences.scientificNames[i]]
-                    });
-                    // {contents: [], accessions: []}
-                    accessionSeqToCache.accessions.push(missedSequences.accessions[i]);
-                    accessionSeqToCache.contents.push(missedSequences.contents[i]);
-                }
-                cacheAccession(accessionSeqToCache);
-            }
-            const nonProjectedInput = {
-                contents: [],
-                labels: [],
-                accessions: [],
-                commonNames: [],
-                scientificNames: []
-            }
-            for (let i = 0; i < accessions.length; i++) {
-                const seqRes = accessionToSequence.get(accessions[i]);
-                putNonProjectedItem(nonProjectedInput, seqRes);
-            }
-            const map = new Map();
-            for (let i = 0; i < nonProjectedInput.accessions.length; i++) {
-                map.set(nonProjectedInput.accessions[i], {
-                    label: nonProjectedInput.labels[i],
-                    scientificName: nonProjectedInput.scientificNames[i],
-                    commonName: nonProjectedInput.commonNames[i],
-                    content: nonProjectedInput.contents[i]
-                });
-            }
-            const projectedInput = {
-                contents: [],
-                labels: [],
-                scientificNames: [],
-                commonNames: [],
-                accessions: []
-            }
-            const resultSet = new Set([...nonProjectedInput.accessions]);
-            if (projectionOptions.commonName) {
-                const itemsUniqueNames = getUniqueAccessions(nonProjectedInput, "commonName");
-                Object.assign(resultSet, intersect(resultSet, itemsUniqueNames));
-            }
-            if (projectionOptions.scientificName) {
-                const itemUniqueScientificNames = getUniqueAccessions(nonProjectedInput, "scientificName");
-                Object.assign(resultSet, intersect(resultSet, itemUniqueScientificNames));
-            }
-            const resultSetArr = Array.from(resultSet);
-            for (let i = 0; i < resultSetArr.length; i++) {
-                const data = map.get(resultSetArr[i]);
-                projectedInput.accessions.push(resultSetArr[i]);
-                projectedInput.labels.push(data.label);
-                projectedInput.contents.push(data.content);
-                projectedInput.scientificNames.push(data.scientificName);
-                projectedInput.commonNames.push(data.commonName);
-            }
-            const ncdInput = {
-                contents: projectedInput.contents,
-                labels: projectedInput.accessions
-            }
-            projectedInput.displayLabels = determineDisplayLabels(projectedInput, projectionOptions);
-            let labelMap = getLabelMap(projectedInput);
-            labelMapRef.current = labelMap;
-            setLabelMap(labelMap);
-            ncdWorker.postMessage(ncdInput);
-        }
-    }
-
-    // the projected input is guaranteed to have unique values in some project option field
-    const determineDisplayLabels = (projectedInput, projectionOptions) => {
-        let displayLabels = [];
-        if (allNonEmpty(projectedInput.accessions) && shouldUseOption(projectedInput.accessions)) {
-            displayLabels = projectedInput.accessions;
-        }
-        if (allNonEmpty(projectedInput.labels) && shouldUseOption(projectedInput.labels)) {
-            displayLabels = projectedInput.labels;
-        }
-        if (allNonEmpty(projectedInput.scientificNames) && shouldUseOption(projectedInput.scientificNames)) {
-            displayLabels = projectedInput.labels;
-        }
-        if (allNonEmpty(projectedInput.commonNames) && shouldUseOption(projectedInput.commonNames)) {
-            displayLabels = projectedInput.labels;
-        }
-        return displayLabels;
-    };
-
-
-    const shouldUseOption = (optionValues) => {
-        const len = optionValues.length;
-        const set = new Set([...optionValues]);
-        return len === set.size;
-    }
-
-    const allNonEmpty = (arr) => {
-        const len = arr.length;
-        return arr.filter(e => e && e.trim() !== '').length === len;
-    }
-
-
-    const getFastaSequence = async (ids) => {
-        const data = await getGenbankSequences(ids, ids.length);
-        const emptySeqAccessions = [];
-        for (let i = 0; i < data.contents.length; i++) {
-            if (!data.contents[i] || data.contents[i].trim() === '') {
-                emptySeqAccessions.push(data.accessions[i]);
-            }
-        }
-        const moreSeq = {};
-        if (emptySeqAccessions.length > 0) {
-            const fastaContent = await getFastaListAndParse(emptySeqAccessions);
-            for (let i = 0; i < fastaContent.contents.length; i++) {
-                const sequence = fastaContent.contents[i];
-                const accession = fastaContent.labels[i].toLowerCase().trim();
-                for (let j = 0; j < data.accessions.length; j++) {
-                    if (data.accessions[j] === accession) {
-                        data.contents[j] = sequence;
-                        break;
-                    }
-                }
-            }
-        }
-        return {
-            ...data,
-            ...moreSeq
-        }
-    }
-
-    const getUniqueAccessions = (projectedInput, uniqueField) => {
-        const uniqueNames = new Set();
-        const uniqueAccessions = new Set();
-        if ("commonName" === uniqueField) {
-            projectedInput.commonNames.forEach(((name, index) => {
-                if (!uniqueNames.has(name)) {
-                    uniqueNames.add(name);
-                    uniqueAccessions.add(projectedInput.accessions[index]);
-                }
-            }));
-        } else if ("scientificName" === uniqueField) {
-            projectedInput.scientificNames.forEach(((name, index) => {
-                if (!uniqueNames.has(name)) {
-                    uniqueNames.add(name);
-                    uniqueAccessions.add(projectedInput.accessions[index]);
-                }
-            }));
-        } else {
-            console.log("Unsupported unique field: " + uniqueField);
-        }
-        return uniqueAccessions;
-    }
-
-
-    const intersect = (a, b) => {
-        const arrA = Array.from(a);
-        const arrB = Array.from(b);
-        return new Set([...arrA.filter(elem => arrB.includes(elem))]);
-    }
-
-
-    const putNonProjectedItem = (obj, item) => {
-        obj.contents.push(item.content);
-        obj.labels.push(item.label);
-        obj.accessions.push(item.accession);
-        obj.commonNames.push(item.commonName);
-        obj.scientificNames.push(item.scientificName);
-    }
-
-
-    const getSearchResult = async (searchTerm, apiKey) => {
-        const emptyResult = {
-            contents: [],
-            labels: [],
-            accessions: [],
-            commonNames: [],
-            scientificNames: [],
-            cacheHit: false
-        }
-        if (!searchTerm || searchTerm.trim() === '') {
-            return emptyResult;
-        }
-        searchTerm = searchTerm.toLowerCase().trim();
-        const cachedAccessions = getCachedAccessionBySearchTerm(searchTerm);
-        if (cacheHit(cachedAccessions)) {
-            // labels, contents, accessions
-            const firstAccession = cachedAccessions[0];
-            const accession = firstAccession.accession;
-            const label = firstAccession.label;
-            const scientificName = firstAccession.scientificName;
-            const commonName = firstAccession.commonName;
-            const sequence = getCachedSequenceByAccession(accession);
-            return {
-                contents: [sequence],
-                labels: [label],
-                accessions: [accession],
-                scientificNames: [scientificName],
-                commonNames: [commonName],
-                cacheHit: true
-            }
-        } else {
-            const ids = await getSequenceIdsBySearchTerm(searchTerm, 1, apiKey);
-            if (ids && ids.length !== 0) {
-                const unfilteredAccessions = await getFastaAccessionNumbersFromIds(ids);
-                const accessions = filterValidAccessionAndParse(unfilteredAccessions);
-                const data = await getGenbankSequences(accessions, accessions.length);
-                if (!data.contents[0] || data.contents[0].trim() === '') {
-                    // fall back to get the fasta sequence when sequence from genbank data is empty
-                    const fasta = await getFastaList(ids);
-                    let parsedFasta = parseFasta(fasta);
-                    data.contents[0] = parsedFasta.contents[0];
-                }
-                data.cacheHit = false;
-                return data;
-            } else {
-                return emptyResult;
-            }
-        }
-    }
-
-
-    const cacheHit = (checkedResult) => {
-        if (!checkedResult || checkedResult.length === 0) {
-            return false;
-        }
-        return true;
-    }
-
-
-    const resetDisplay = () => {
-        setErrorMsg("");
-        setNcdMatrix([]);
-        setLabels([]);
-        labelMapRef.current = new Map();
-        setLabelMap(new Map());
-        setHasMatrix(false);
-    };
-
-
-    const handleQsearchMessage = (event) => {
-        let newMessage = "";
-        if (event.data.action === "qsearchComplete") {
-            newMessage = "Qsearch complete";
-        } else if (event.data.action === "qsearchError") {
-            newMessage = "Qsearch error: " + event.data.message;
-        } else if (event.data.action === "consoleLog") {
-            newMessage = event.data.message;
-        } else if (event.data.action === "consoleError") {
-            console.error(event.data.message);
-            newMessage = "Error: " + event.data.message;
-        } else if (event.data.action === "treeJSON") {
-            const result = JSON.parse(event.data.result);
-            for (let i = 0; i < result.nodes.length; i++) {
-                result.nodes[i].label = labelMapRef.current.get(result.nodes[i].label);
-            }
-            setQSearchTreeResult(result);
-        }
-    };
-
-=======
 export const FastaSearch = ({performSearch, handleFastaData}) => {
->>>>>>> 2554d94a
     return (
         <div>
             <ListEditor performSearch={performSearch}/>
