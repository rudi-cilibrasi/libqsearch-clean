--- conflicted
+++ resolved
@@ -17,7 +17,6 @@
       - name: Run C++ unit tests
         run: docker run --rm libqsearch-clean:latest ./runtests --unit
 
-<<<<<<< HEAD
   ncd-calculator-gui-tests:
     runs-on: ubuntu-latest
     strategy:
@@ -28,35 +27,20 @@
       - name: Checkout Repository
         uses: actions/checkout@v4
 
-=======
-  ncd-calculator-gui:
-    runs-on: ubuntu-latest
-    steps:
-      - name: Checkout Repository
-        uses: actions/checkout@v4
->>>>>>> acd44d99
       - name: Set Up Node.js
         uses: actions/setup-node@v4
         with:
           node-version: ${{ matrix.node-version }}
           cache: 'npm'
-<<<<<<< HEAD
           cache-dependency-path: ./ncd-calculator/package.json
       - name: Change to ncd-calculator
         run: cd ncd-calculator
       - name: Install Dependencies
         run: npm i
-=======
-      - name: Change to ncd-calculator
-        run: cd ncd-calculator
-
-      - name: Install Dependencies
-        run: npm ci
->>>>>>> acd44d99
         working-directory: ncd-calculator
       - name: Build Project
         run: npm run build --if-present
         working-directory: ncd-calculator
       - name: Run Tests
         run: npm test
-        working-directory: ncd-calculator+        working-directory: ncd-calculator
